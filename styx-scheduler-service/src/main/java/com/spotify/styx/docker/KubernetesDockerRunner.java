/*-
 * -\-\-
 * Spotify Styx Scheduler Service
 * --
 * Copyright (C) 2016 Spotify AB
 * --
 * Licensed under the Apache License, Version 2.0 (the "License");
 * you may not use this file except in compliance with the License.
 * You may obtain a copy of the License at
 * 
 *      http://www.apache.org/licenses/LICENSE-2.0
 * 
 * Unless required by applicable law or agreed to in writing, software
 * distributed under the License is distributed on an "AS IS" BASIS,
 * WITHOUT WARRANTIES OR CONDITIONS OF ANY KIND, either express or implied.
 * See the License for the specific language governing permissions and
 * limitations under the License.
 * -/-/-
 */

package com.spotify.styx.docker;

import static com.spotify.styx.docker.KubernetesPodEventTranslator.translate;
import static com.spotify.styx.serialization.Json.OBJECT_MAPPER;
import static com.spotify.styx.state.RunState.State.RUNNING;
import static java.net.HttpURLConnection.HTTP_GONE;
import static java.util.stream.Collectors.toSet;

import com.fasterxml.jackson.core.JsonProcessingException;
import com.github.rholder.retry.RetryException;
import com.github.rholder.retry.Retryer;
import com.github.rholder.retry.RetryerBuilder;
import com.github.rholder.retry.StopStrategies;
import com.github.rholder.retry.WaitStrategies;
import com.google.common.annotations.VisibleForTesting;
import com.google.common.base.Throwables;
import com.google.common.util.concurrent.ThreadFactoryBuilder;
import com.spotify.styx.model.Event;
import com.spotify.styx.model.EventVisitor;
import com.spotify.styx.model.ExecutionDescription;
import com.spotify.styx.model.WorkflowConfiguration;
import com.spotify.styx.model.WorkflowInstance;
import com.spotify.styx.monitoring.Stats;
import com.spotify.styx.state.Message;
import com.spotify.styx.state.RunState;
import com.spotify.styx.state.StateManager;
import com.spotify.styx.state.Trigger;
import com.spotify.styx.util.Debug;
import com.spotify.styx.util.TriggerUtil;
import io.fabric8.kubernetes.api.model.ContainerBuilder;
import io.fabric8.kubernetes.api.model.EnvVar;
import io.fabric8.kubernetes.api.model.EnvVarBuilder;
import io.fabric8.kubernetes.api.model.Pod;
import io.fabric8.kubernetes.api.model.PodBuilder;
import io.fabric8.kubernetes.api.model.PodList;
import io.fabric8.kubernetes.api.model.PodSpecBuilder;
import io.fabric8.kubernetes.api.model.Secret;
import io.fabric8.kubernetes.api.model.SecretVolumeSource;
import io.fabric8.kubernetes.api.model.SecretVolumeSourceBuilder;
import io.fabric8.kubernetes.api.model.Volume;
import io.fabric8.kubernetes.api.model.VolumeBuilder;
import io.fabric8.kubernetes.api.model.VolumeMount;
import io.fabric8.kubernetes.api.model.VolumeMountBuilder;
import io.fabric8.kubernetes.client.KubernetesClient;
import io.fabric8.kubernetes.client.KubernetesClientException;
import io.fabric8.kubernetes.client.NamespacedKubernetesClient;
import io.fabric8.kubernetes.client.Watch;
import io.fabric8.kubernetes.client.Watcher;
import io.norberg.automatter.AutoMatter;
import java.io.IOException;
import java.util.Arrays;
import java.util.List;
import java.util.Map;
import java.util.Objects;
import java.util.Optional;
import java.util.Set;
import java.util.concurrent.ExecutionException;
import java.util.concurrent.Executors;
import java.util.concurrent.ScheduledExecutorService;
import java.util.concurrent.ThreadFactory;
import java.util.concurrent.TimeUnit;

/**
 * A {@link DockerRunner} implementation that submits container executions to a Kubernetes cluster.
 */
class KubernetesDockerRunner implements DockerRunner {

  static final String STYX_WORKFLOW_INSTANCE_ANNOTATION = "styx-workflow-instance";
  static final String DOCKER_TERMINATION_LOGGING_ANNOTATION = "styx-docker-termination-logging";
  static final String COMPONENT_ID = "STYX_COMPONENT_ID";
  // TODO: for backward compatibility, delete later
  private static final String ENDPOINT_ID = "STYX_ENDPOINT_ID";
  static final String WORKFLOW_ID = "STYX_WORKFLOW_ID";
  static final String PARAMETER = "STYX_PARAMETER";
  static final String EXECUTION_ID = "STYX_EXECUTION_ID";
  static final String TERMINATION_LOG = "STYX_TERMINATION_LOG";
  static final String TRIGGER_ID = "STYX_TRIGGER_ID";
  static final String TRIGGER_TYPE = "STYX_TRIGGER_TYPE";
  private static final int DEFAULT_POLL_PODS_INTERVAL_SECONDS = 60;
  static final String STYX_WORKFLOW_SA_ENV_VARIABLE = "GOOGLE_APPLICATION_CREDENTIALS";
  static final String STYX_WORKFLOW_SA_SECRET_NAME = "styx-wf-sa-keys";
  private static final String STYX_WORKFLOW_SA_JSON_KEY = "styx-wf-sa.json";
  static final String STYX_WORKFLOW_SA_SECRET_MOUNT_PATH =
      "/etc/" + STYX_WORKFLOW_SA_SECRET_NAME + "/";

  private static final ThreadFactory THREAD_FACTORY = new ThreadFactoryBuilder()
      .setDaemon(true)
      .setNameFormat("k8s-scheduler-thread-%d")
      .build();

  private final ScheduledExecutorService executor =
      Executors.newSingleThreadScheduledExecutor(THREAD_FACTORY);

  private final KubernetesClient client;
  private final StateManager stateManager;
  private final Stats stats;
  private final KubernetesGCPServiceAccountSecretManager serviceAccountSecretManager;
  private final Debug debug;
  private final int pollPodsIntervalSeconds;

  private Watch watch;

  KubernetesDockerRunner(NamespacedKubernetesClient client, StateManager stateManager, Stats stats,
      KubernetesGCPServiceAccountSecretManager serviceAccountSecretManager, Debug debug, int pollPodsIntervalSeconds) {
    this.stateManager = Objects.requireNonNull(stateManager);
    this.client = Objects.requireNonNull(client);
    this.stats = Objects.requireNonNull(stats);
    this.serviceAccountSecretManager = Objects.requireNonNull(serviceAccountSecretManager);
    this.debug = debug;
    this.pollPodsIntervalSeconds = pollPodsIntervalSeconds;
  }

  KubernetesDockerRunner(NamespacedKubernetesClient client, StateManager stateManager, Stats stats,
      KubernetesGCPServiceAccountSecretManager serviceAccountSecretManager, Debug debug) {
    this(client, stateManager, stats, serviceAccountSecretManager, debug, DEFAULT_POLL_PODS_INTERVAL_SECONDS);
  }

  @Override
<<<<<<< HEAD
  public void start(WorkflowInstance workflowInstance, RunSpec runSpec) throws IOException {
    final KubernetesSecretSpec secretSpec = ensureSecrets(workflowInstance, runSpec);
    try {
      client.pods().create(createPod(workflowInstance, runSpec, secretSpec));
=======
  public void start(WorkflowInstance workflowInstance, RunSpec runSpec, String executionId) throws IOException {
    final KubernetesSecretSpec secretSpec = ensureSecrets(workflowInstance, runSpec);
    try {
      client.pods().create(createPod(workflowInstance, runSpec, secretSpec, executionId));
>>>>>>> e865a954
    } catch (KubernetesClientException kce) {
      throw new IOException("Failed to create Kubernetes pod", kce);
    }
  }

  @Override
  public void cleanup() throws IOException {
    serviceAccountSecretManager.cleanup();
  }

  private KubernetesSecretSpec ensureSecrets(WorkflowInstance workflowInstance, RunSpec runSpec)
      throws IOException {
    return KubernetesSecretSpec.builder()
        .customSecret(ensureCustomSecret(workflowInstance, runSpec))
        .serviceAccountSecret(runSpec.serviceAccount().isPresent()
            ? Optional.of(serviceAccountSecretManager.ensureServiceAccountKeySecret(
                workflowInstance.workflowId().toString(), runSpec.serviceAccount().get()))
            : Optional.empty())
        .build();
  }

  private Optional<WorkflowConfiguration.Secret> ensureCustomSecret(
      WorkflowInstance workflowInstance, RunSpec runSpec) {
    return runSpec.secret().map(specSecret -> {
      if (specSecret.name().startsWith(STYX_WORKFLOW_SA_SECRET_NAME)) {
        LOG.warn("[AUDIT] Workflow {} refers to secret {} with managed service account key secret name prefix, "
            + "denying execution", specSecret.name());
        throw new InvalidExecutionException(
            "Referenced secret '" + specSecret.name() + "' has the managed service account key secret name prefix");
      }

      // if it ever happens, that feels more like a hack than pure luck so let's be paranoid
      if (STYX_WORKFLOW_SA_SECRET_MOUNT_PATH.equals(specSecret.mountPath())) {
        LOG.error("[AUDIT] Workflow {} tries to mount secret {} to the reserved path",
                  workflowInstance.workflowId(), specSecret.name());
        throw new InvalidExecutionException(
            "Referenced secret '" + specSecret.name() + "' has the mount path "
            + STYX_WORKFLOW_SA_SECRET_MOUNT_PATH + " defined that is reserved");
      }

      final Secret secret = client.secrets().withName(specSecret.name()).get();
      if (secret == null) {
        LOG.error("[AUDIT] Workflow {} refers to a non-existent secret {}",
                  workflowInstance.workflowId(), specSecret.name());
        throw new InvalidExecutionException(
            "Referenced secret '" + specSecret.name() + "' was not found");
      } else {
        LOG.info("[AUDIT] Workflow {} refers to secret {}",
                 workflowInstance.workflowId(), specSecret.name());
      }

      return specSecret;
    });
  }

  @VisibleForTesting
  static Pod createPod(WorkflowInstance workflowInstance, RunSpec runSpec, KubernetesSecretSpec secretSpec,
      String podName) {
    final String imageWithTag = runSpec.imageName().contains(":")
        ? runSpec.imageName()
        : runSpec.imageName() + ":latest";

    final PodBuilder podBuilder = new PodBuilder()
        .withNewMetadata()
        .withName(runSpec.executionId())
        .addToAnnotations(STYX_WORKFLOW_INSTANCE_ANNOTATION, workflowInstance.toKey())
        .addToAnnotations(DOCKER_TERMINATION_LOGGING_ANNOTATION,
                          String.valueOf(runSpec.terminationLogging()))
        .endMetadata();

    final PodSpecBuilder specBuilder = new PodSpecBuilder()
        .withRestartPolicy("Never");

    final ContainerBuilder containerBuilder = new ContainerBuilder()
        .withName(STYX_RUN)
        .withImage(imageWithTag)
        .withArgs(runSpec.args())
        .withEnv(buildEnv(workflowInstance, runSpec));

    secretSpec.serviceAccountSecret().ifPresent(serviceAccountSecret -> {
      final SecretVolumeSource saVolumeSource = new SecretVolumeSourceBuilder()
          .withSecretName(serviceAccountSecret)
          .build();
      final Volume saVolume = new VolumeBuilder()
          .withName(STYX_WORKFLOW_SA_SECRET_NAME)
          .withSecret(saVolumeSource)
          .build();
      specBuilder.addToVolumes(saVolume);

      final VolumeMount saMount = new VolumeMountBuilder()
          .withMountPath(STYX_WORKFLOW_SA_SECRET_MOUNT_PATH)
          .withName(saVolume.getName())
          .withReadOnly(true)
          .build();
      containerBuilder.addToVolumeMounts(saMount);
      containerBuilder.addToEnv(envVar(STYX_WORKFLOW_SA_ENV_VARIABLE,
                                       saMount.getMountPath() + STYX_WORKFLOW_SA_JSON_KEY));
    });

    secretSpec.customSecret().ifPresent(secret -> {
      final SecretVolumeSource secretVolumeSource = new SecretVolumeSourceBuilder()
          .withSecretName(secret.name())
          .build();
      final Volume secretVolume = new VolumeBuilder()
          .withName(secret.name())
          .withSecret(secretVolumeSource)
          .build();
      specBuilder.addToVolumes(secretVolume);

      final VolumeMount secretMount = new VolumeMountBuilder()
          .withMountPath(secret.mountPath())
          .withName(secretVolume.getName())
          .withReadOnly(true)
          .build();
      containerBuilder.addToVolumeMounts(secretMount);
    });

    specBuilder.addToContainers(containerBuilder.build());
    podBuilder.withSpec(specBuilder.build());

    return podBuilder.build();
  }

  private static EnvVar envVar(String name, String value) {
    return new EnvVarBuilder().withName(name).withValue(value).build();
  }

  private static List<EnvVar> buildEnv(WorkflowInstance workflowInstance,
                                       RunSpec runSpec) {
    return Arrays.asList(
        envVar(COMPONENT_ID,    workflowInstance.workflowId().componentId()),
        // TODO: for backward compatibility, delete later
        envVar(ENDPOINT_ID,     workflowInstance.workflowId().id()),
        envVar(WORKFLOW_ID,     workflowInstance.workflowId().id()),
        envVar(PARAMETER,       workflowInstance.parameter()),
        envVar(EXECUTION_ID,    runSpec.executionId()),
        envVar(TERMINATION_LOG, "/dev/termination-log"),
        envVar(TRIGGER_ID,      runSpec.trigger().map(TriggerUtil::triggerId).orElse(null)),
        envVar(TRIGGER_TYPE,    runSpec.trigger().map(TriggerUtil::triggerType).orElse(null))
    );
  }

  @Override
  public void cleanup(WorkflowInstance workflowInstance, String executionId) {
    if (!debug.get()) {
      LOG.info("Cleaning up {} pod: {}", workflowInstance.toKey(), executionId);
      client.pods().withName(executionId).delete();
    } else {
      LOG.info("Keeping {} pod: {}", workflowInstance.toKey(), executionId);
    }
  }

  @Override
  public void close() throws IOException {
    if (watch != null) {
      watch.close();
    }
    executor.shutdown();
    try {
      executor.awaitTermination(30, TimeUnit.SECONDS);
    } catch (InterruptedException e) {
      LOG.warn("Failed to terminate executor", e);
    }
  }

  @Override
  public void restore() {
    final Retryer<Object> retryer = RetryerBuilder.newBuilder()
        .retryIfException()
        .withWaitStrategy(WaitStrategies.exponentialWait())
        .withStopStrategy(StopStrategies.stopAfterAttempt(3))
        .build();

    try {
      retryer.call(Executors.callable(this::tryPollPods));
    } catch (ExecutionException | RetryException e) {
      throw new RuntimeException(e);
    }
  }

  public void init() {
    executor.scheduleWithFixedDelay(
        this::pollPods,
        pollPodsIntervalSeconds,
        pollPodsIntervalSeconds,
        TimeUnit.SECONDS);

    final String resourceVersion = client.pods().list().getMetadata().getResourceVersion();
    watch = client.pods()
        .withResourceVersion(resourceVersion)
        .watch(new PodWatcher(Integer.parseInt(resourceVersion)));
  }

  void examineRunningWFISandAssociatedPods(PodList podList) {
    final Set<WorkflowInstance> runningWorkflowInstances = stateManager.activeStates()
        .values()
        .stream()
        .filter(runState -> runState.state().equals(RUNNING))
        .map(RunState::workflowInstance)
        .collect(toSet());

    final Set<WorkflowInstance> workflowInstancesForPods = podList.getItems().stream()
        .filter(pod -> pod.getMetadata().getAnnotations()
            .containsKey(STYX_WORKFLOW_INSTANCE_ANNOTATION))
        .map(pod -> WorkflowInstance
            .parseKey(pod.getMetadata().getAnnotations().get(STYX_WORKFLOW_INSTANCE_ANNOTATION)))
        .collect(toSet());

    runningWorkflowInstances.removeAll(workflowInstancesForPods);
    runningWorkflowInstances.forEach(workflowInstance -> stateManager.receiveIgnoreClosed(
        Event.runError(workflowInstance, "No pod associated with this instance")));
  }

  @VisibleForTesting
  void pollPods() {
    try {
      tryPollPods();
    } catch (Throwable t) {
      LOG.warn("Error while polling pods", t);
    }
  }

  private synchronized void tryPollPods() {
    final PodList list = client.pods().list();
    examineRunningWFISandAssociatedPods(list);

    final int resourceVersion = Integer.parseInt(list.getMetadata().getResourceVersion());

    for (Pod pod : list.getItems()) {
      logEvent(Watcher.Action.MODIFIED, pod, resourceVersion, true);
      final Optional<WorkflowInstance> workflowInstance = readPodWorkflowInstance(pod);
      if (!workflowInstance.isPresent()) {
        continue;
      }
      final Optional<RunState> runState = lookupPodRunState(pod, workflowInstance.get());
      if (runState.isPresent()) {
        emitPodEvents(Watcher.Action.MODIFIED, pod, runState.get());
      } else {
        cleanup(workflowInstance.get(), pod.getMetadata().getName());
      }
    }
  }

  private Optional<WorkflowInstance> readPodWorkflowInstance(Pod pod) {
    final Map<String, String> annotations = pod.getMetadata().getAnnotations();
    final String podName = pod.getMetadata().getName();
    if (!annotations.containsKey(KubernetesDockerRunner.STYX_WORKFLOW_INSTANCE_ANNOTATION)) {
      LOG.warn("[AUDIT] Got pod without workflow instance annotation {}", podName);
      return Optional.empty();
    }

    final WorkflowInstance workflowInstance = WorkflowInstance.parseKey(
        annotations.get(KubernetesDockerRunner.STYX_WORKFLOW_INSTANCE_ANNOTATION));

    return Optional.of(workflowInstance);
  }

  private Optional<RunState> lookupPodRunState(Pod pod, WorkflowInstance workflowInstance) {
    final String podName = pod.getMetadata().getName();

    final RunState runState = stateManager.get(workflowInstance);
    if (runState == null) {
      LOG.warn("Pod event for unknown or inactive workflow instance {}", workflowInstance);
      return Optional.empty();
    }

    final Optional<String> executionIdOpt = runState.data().executionId();
    if (!executionIdOpt.isPresent()) {
      LOG.warn("Pod event for state with no current executionId: {}", podName);
      return Optional.empty();
    }

    final String executionId = executionIdOpt.get();
    if (!podName.equals(executionId)) {
      LOG.warn("Pod event not matching current exec id, current:{} != pod:{}",
          executionId, podName);
      return Optional.empty();
    }

    return Optional.of(runState);
  }

  private void emitPodEvents(Watcher.Action action, Pod pod, RunState runState) {
    final List<Event> events = translate(runState.workflowInstance(), runState, action, pod, stats);

    for (Event event : events) {
      if (event.accept(new PullImageErrorMatcher())) {
        stats.pullImageError();
      }

      try {
        stateManager.receive(event);
      } catch (StateManager.IsClosed isClosed) {
        LOG.warn("Could not receive kubernetes event", isClosed);
        throw Throwables.propagate(isClosed);
      }
    }
  }

  private void logEvent(Watcher.Action action, Pod pod, int resourceVersion,
                        boolean polled) {
    final String podName = pod.getMetadata().getName();
    final String workflowInstance = pod.getMetadata().getAnnotations()
        .getOrDefault(KubernetesDockerRunner.STYX_WORKFLOW_INSTANCE_ANNOTATION, "N/A");
    final String status = readStatus(pod);

    LOG.info("{}Pod event for {} at resource version {}, action: {}, workflow instance: {}, status: {}",
             polled ? "Polled: " : "", podName, resourceVersion, action, workflowInstance, status);
  }

  private String readStatus(Pod pod) {
    try {
      return OBJECT_MAPPER.writeValueAsString(pod.getStatus());
    } catch (JsonProcessingException e) {
      return pod.getStatus().toString();
    }
  }

  public class PodWatcher implements Watcher<Pod> {

    private static final int RECONNECT_DELAY_SECONDS = 1;

    private int lastResourceVersion;

    PodWatcher(int resourceVersion) {
      this.lastResourceVersion = resourceVersion;
    }

    @Override
    public void eventReceived(Action action, Pod pod) {
      if (pod == null) {
        return;
      }

      logEvent(action, pod, lastResourceVersion, false);

      try {
        readPodWorkflowInstance(pod)
            .flatMap(workflowInstance -> lookupPodRunState(pod, workflowInstance))
            .ifPresent(runState -> emitPodEvents(action, pod, runState));
      } finally {
        // fixme: this breaks the kubernetes api convention of not interpreting the resource version
        // https://github.com/kubernetes/kubernetes/blob/release-1.2/docs/devel/api-conventions.md#metadata
        lastResourceVersion = Integer.parseInt(pod.getMetadata().getResourceVersion());
      }
    }

    private void reconnect() {
      LOG.warn("Re-establishing watching from {}", lastResourceVersion);

      try {
        watch = client.pods()
            .withResourceVersion(Integer.toString(lastResourceVersion))
            .watch(this);
      } catch (Throwable e) {
        LOG.warn("Retry threw", e);
        scheduleReconnect();
      }
    }

    private void scheduleReconnect() {
      executor.schedule(this::reconnect, RECONNECT_DELAY_SECONDS, TimeUnit.SECONDS);
    }

    @Override
    public void onClose(KubernetesClientException e) {
      LOG.warn("Watch closed", e);

      // kube seems to gc old resource versions
      // according to WatchConnectionManager L222, HTTP_GONE indicates
      // resource version no long exists
      if (e != null && e.getCode() == HTTP_GONE) {
        // todo: this is racy : more events can be purged while we're playing catch up
        lastResourceVersion++;
        reconnect();
      } else {
        scheduleReconnect();
      }
    }
  }

  // fixme: add a Cause enum to the runError() event instead of this string matching
  private static class PullImageErrorMatcher implements EventVisitor<Boolean> {

    @Override
    public Boolean timeTrigger(WorkflowInstance workflowInstance) {
      return false;
    }

    @Override
    public Boolean triggerExecution(WorkflowInstance workflowInstance, Trigger trigger) {
      return false;
    }

    @Override
    public Boolean info(WorkflowInstance workflowInstance, Message message) {
      return false;
    }

    @Override
    public Boolean dequeue(WorkflowInstance workflowInstance) {
      return false;
    }

    @Override
    public Boolean created(WorkflowInstance workflowInstance, String executionId, String dockerImage) {
      return false;
    }

    @Override
    public Boolean submit(WorkflowInstance workflowInstance, ExecutionDescription executionDescription,
        String executionId) {
      return false;
    }

    @Override
    public Boolean submitted(WorkflowInstance workflowInstance, String executionId) {
      return false;
    }

    @Override
    public Boolean started(WorkflowInstance workflowInstance) {
      return false;
    }

    @Override
    public Boolean terminate(WorkflowInstance workflowInstance, Optional<Integer> exitCode) {
      return false;
    }

    @Override
    public Boolean runError(WorkflowInstance workflowInstance, String message) {
      return message.contains("failed to pull");
    }

    @Override
    public Boolean success(WorkflowInstance workflowInstance) {
      return false;
    }

    @Override
    public Boolean retryAfter(WorkflowInstance workflowInstance, long delayMillis) {
      return false;
    }

    @Override
    public Boolean retry(WorkflowInstance workflowInstance) {
      return false;
    }

    @Override
    public Boolean stop(WorkflowInstance workflowInstance) {
      return false;
    }

    @Override
    public Boolean timeout(WorkflowInstance workflowInstance) {
      return false;
    }

    @Override
    public Boolean halt(WorkflowInstance workflowInstance) {
      return false;
    }
  }

  @AutoMatter
  interface KubernetesSecretSpec {
    Optional<WorkflowConfiguration.Secret> customSecret();
    Optional<String> serviceAccountSecret();

    static KubernetesSecretSpecBuilder builder() {
      return new KubernetesSecretSpecBuilder();
    }
  }
}<|MERGE_RESOLUTION|>--- conflicted
+++ resolved
@@ -136,17 +136,10 @@
   }
 
   @Override
-<<<<<<< HEAD
   public void start(WorkflowInstance workflowInstance, RunSpec runSpec) throws IOException {
     final KubernetesSecretSpec secretSpec = ensureSecrets(workflowInstance, runSpec);
     try {
       client.pods().create(createPod(workflowInstance, runSpec, secretSpec));
-=======
-  public void start(WorkflowInstance workflowInstance, RunSpec runSpec, String executionId) throws IOException {
-    final KubernetesSecretSpec secretSpec = ensureSecrets(workflowInstance, runSpec);
-    try {
-      client.pods().create(createPod(workflowInstance, runSpec, secretSpec, executionId));
->>>>>>> e865a954
     } catch (KubernetesClientException kce) {
       throw new IOException("Failed to create Kubernetes pod", kce);
     }
@@ -203,8 +196,7 @@
   }
 
   @VisibleForTesting
-  static Pod createPod(WorkflowInstance workflowInstance, RunSpec runSpec, KubernetesSecretSpec secretSpec,
-      String podName) {
+  static Pod createPod(WorkflowInstance workflowInstance, RunSpec runSpec, KubernetesSecretSpec secretSpec) {
     final String imageWithTag = runSpec.imageName().contains(":")
         ? runSpec.imageName()
         : runSpec.imageName() + ":latest";
