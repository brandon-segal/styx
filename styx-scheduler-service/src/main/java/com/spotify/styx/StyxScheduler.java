--- conflicted
+++ resolved
@@ -144,26 +144,16 @@
   public static final String STYX_MODE = "styx.mode";
   public static final String STYX_MODE_DEVELOPMENT = "development";
   public static final String STYX_EVENT_PROCESSING_THREADS = "styx.event-processing-threads";
-<<<<<<< HEAD
+  public static final String STYX_SCHEDULER_TICK_INTERVAL = "styx.scheduler.tick-interval";
+  public static final String STYX_TRIGGER_TICK_INTERVAL = "styx.trigger.tick-interval";
   public static final String STYX_SCHEDULER_THREADS = "styx.scheduler-threads";
 
   public static final int DEFAULT_STYX_EVENT_PROCESSING_THREADS = 32;
   public static final int DEFAULT_STYX_SCHEDULER_THREADS = 32;
-  public static final int SCHEDULER_TICK_INTERVAL_SECONDS = 2;
-  public static final int TRIGGER_MANAGER_TICK_INTERVAL_SECONDS = 1;
-  public static final long CLEANER_TICK_INTERVAL_SECONDS = MINUTES.toSeconds(30);
-  public static final long CONCURRENT_WORKFLOW_INSTANCE_INDEXING_INTERVAL_SECONDS = MINUTES.toSeconds(30);
-  public static final int RUNTIME_CONFIG_UPDATE_INTERVAL_SECONDS = 5;
-=======
-  public static final String STYX_SCHEDULER_TICK_INTERVAL = "styx.scheduler.tick-interval";
-  public static final String STYX_TRIGGER_TICK_INTERVAL = "styx.trigger.tick-interval";
-
-  public static final int DEFAULT_STYX_EVENT_PROCESSING_THREADS = 32;
   public static final Duration DEFAULT_SCHEDULER_TICK_INTERVAL = Duration.ofSeconds(2);
   public static final Duration DEFAULT_TRIGGER_TICK_INTERVAL = Duration.ofSeconds(1);
   public static final Duration CLEANER_TICK_INTERVAL = Duration.ofMinutes(30);
   public static final Duration RUNTIME_CONFIG_UPDATE_INTERVAL = Duration.ofSeconds(5);
->>>>>>> c0307cff
   public static final Duration DEFAULT_RETRY_BASE_DELAY = Duration.ofMinutes(3);
   public static final int DEFAULT_RETRY_MAX_EXPONENT = 4;
   public static final Duration DEFAULT_RETRY_BASE_DELAY_BT = Duration.ofSeconds(1);
@@ -404,19 +394,11 @@
         : DEFAULT_TRIGGER_TICK_INTERVAL;
 
     dockerRunner.restore();
-<<<<<<< HEAD
-    startTriggerManager(triggerManager, tickExecutor);
-    startBackfillTriggerManager(backfillTriggerManager, tickExecutor);
-    startScheduler(scheduler, tickExecutor);
+    startTriggerManager(triggerManager, tickExecutor, triggerTickInterval);
+    startBackfillTriggerManager(backfillTriggerManager, tickExecutor, triggerTickInterval);
+    startScheduler(scheduler, tickExecutor, schedulerTickInterval);
     startRuntimeConfigUpdate(styxConfig, tickExecutor, dequeueRateLimiter);
     startCleaner(cleaner, tickExecutor);
-=======
-    startTriggerManager(triggerManager, executor, triggerTickInterval);
-    startBackfillTriggerManager(backfillTriggerManager, executor, triggerTickInterval);
-    startScheduler(scheduler, executor, schedulerTickInterval);
-    startRuntimeConfigUpdate(styxConfig, executor, dequeueRateLimiter);
-    startCleaner(cleaner, executor);
->>>>>>> c0307cff
 
     setupMetrics(stateManager, workflowCache, storage, dequeueRateLimiter, stats);
 
