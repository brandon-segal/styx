--- conflicted
+++ resolved
@@ -379,15 +379,9 @@
         eventConsumerFactory.apply(environment, stats),
         new PublisherHandler(publisher, stats),
         new TransitionLogger());
-<<<<<<< HEAD
+    var outputHandler = OutputHandler.mdcDecorating(fanOutput(outputHandlers));
     var queuedStateManager = closer.register(new PersistentStateManager(time, stateProcessingExecutor,
-        storage, eventConsumer, eventConsumerExecutor, fanOutput(outputHandlers),
-        shardedCounter));
-=======
-    var outputHandler = OutputHandler.mdcDecorating(fanOutput(outputHandlers));
-    var queuedStateManager = closer.register(new QueuedStateManager(time, eventProcessingExecutor,
         storage, eventConsumer, eventConsumerExecutor, outputHandler, shardedCounter));
->>>>>>> c1b29c68
     final StateManager stateManager = TracingProxy.instrument(StateManager.class, queuedStateManager);
 
     final Supplier<StyxConfig> styxConfig = new CachedSupplier<>(storage::config, time);
